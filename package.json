{
    "name": "encoding-sniffer",
    "version": "0.0.2",
    "description": "Implementation of the HTML encoding sniffer algo, with stream support",
    "main": "lib/index.js",
    "funding": "https://github.com/fb55/encoding-sniffer?sponsor=1",
    "repository": {
        "type": "git",
        "url": "git://github.com/fb55/encoding-sniffer.git"
    },
    "bugs": {
        "url": "https://github.com/fb55/encoding-sniffer/issues"
    },
    "dependencies": {
        "iconv-lite": "^0.6.3",
        "whatwg-encoding": "^2.0.0"
    },
    "devDependencies": {
        "@types/jest": "^29.5.3",
        "@types/node": "^20.4.1",
        "@types/whatwg-encoding": "^2.0.0",
        "@typescript-eslint/eslint-plugin": "^6.0.0",
        "@typescript-eslint/parser": "^6.0.0",
        "eslint": "^8.44.0",
        "eslint-config-prettier": "^8.8.0",
        "eslint-plugin-node": "^11.1.0",
        "eslint-plugin-unicorn": "^47.0.0",
<<<<<<< HEAD
        "jest": "^29.6.1",
        "prettier": "^2.8.8",
        "ts-jest": "^29.1.1",
=======
        "jest": "^27.5.1",
        "prettier": "^3.0.0",
        "ts-jest": "^27.1.4",
>>>>>>> 61ecc58a
        "typedoc": "^0.24.8",
        "typescript": "^5.1.6"
    },
    "scripts": {
        "test": "npm run test:jest && npm run lint",
        "test:jest": "jest",
        "lint": "npm run lint:es && npm run lint:prettier",
        "lint:es": "eslint --ignore-path .gitignore .",
        "lint:prettier": "npm run prettier -- --check",
        "format": "npm run format:es && npm run format:prettier",
        "format:es": "npm run lint:es -- --fix",
        "format:prettier": "npm run prettier -- --write",
        "prettier": "prettier '**/*.{ts,md,json,yml}'",
        "build": "npm run build:cjs && npm run build:esm",
        "build:cjs": "tsc --sourceRoot https://raw.githubusercontent.com/fb55/encoding-sniffer/$(git rev-parse HEAD)/src/",
        "build:esm": "npm run build:cjs -- --module esnext --target es2019 --outDir lib/esm && echo '{\"type\":\"module\"}' > lib/esm/package.json",
        "build:docs": "typedoc --hideGenerator src/index.ts",
        "prepublishOnly": "npm run build"
    },
    "author": "Felix Boehm <me@feedic.com>",
    "license": "MIT",
    "files": [
        "lib"
    ],
    "exports": {
        ".": {
            "import": "./lib/esm/index.js",
            "require": "./lib/index.js"
        },
        "./lib/sniffer": {
            "import": "./lib/esm/sniffer.js",
            "require": "./lib/sniffer.js"
        }
    },
    "jest": {
        "preset": "ts-jest",
        "testEnvironment": "node",
        "coverageProvider": "v8",
        "moduleNameMapper": {
            "^(.*)\\.js$": [
                "$1.js",
                "$1"
            ]
        }
    },
    "prettier": {
        "tabWidth": 4,
        "proseWrap": "always"
    }
}<|MERGE_RESOLUTION|>--- conflicted
+++ resolved
@@ -25,15 +25,9 @@
         "eslint-config-prettier": "^8.8.0",
         "eslint-plugin-node": "^11.1.0",
         "eslint-plugin-unicorn": "^47.0.0",
-<<<<<<< HEAD
         "jest": "^29.6.1",
-        "prettier": "^2.8.8",
+        "prettier": "^3.0.0",
         "ts-jest": "^29.1.1",
-=======
-        "jest": "^27.5.1",
-        "prettier": "^3.0.0",
-        "ts-jest": "^27.1.4",
->>>>>>> 61ecc58a
         "typedoc": "^0.24.8",
         "typescript": "^5.1.6"
     },
