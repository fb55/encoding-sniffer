--- conflicted
+++ resolved
@@ -1,98 +1,92 @@
 {
-    "name": "encoding-sniffer",
-    "version": "0.2.0",
-    "description": "Implementation of the HTML encoding sniffer algo, with stream support",
-    "bugs": {
-        "url": "https://github.com/fb55/encoding-sniffer/issues"
+  "name": "encoding-sniffer",
+  "version": "0.2.0",
+  "description": "Implementation of the HTML encoding sniffer algo, with stream support",
+  "bugs": {
+    "url": "https://github.com/fb55/encoding-sniffer/issues"
+  },
+  "repository": {
+    "type": "git",
+    "url": "git://github.com/fb55/encoding-sniffer.git"
+  },
+  "funding": "https://github.com/fb55/encoding-sniffer?sponsor=1",
+  "license": "MIT",
+  "author": "Felix Boehm <me@feedic.com>",
+  "type": "module",
+  "exports": {
+    ".": {
+      "import": {
+        "types": "./dist/esm/index.d.ts",
+        "default": "./dist/esm/index.js"
+      },
+      "require": {
+        "types": "./dist/commonjs/index.d.ts",
+        "default": "./dist/commonjs/index.js"
+      }
     },
-    "repository": {
-        "type": "git",
-        "url": "git://github.com/fb55/encoding-sniffer.git"
+    "./sniffer": {
+      "import": {
+        "types": "./dist/esm/sniffer.d.ts",
+        "default": "./dist/esm/sniffer.js"
+      },
+      "require": {
+        "types": "./dist/commonjs/sniffer.d.ts",
+        "default": "./dist/commonjs/sniffer.js"
+      }
+    }
+  },
+  "main": "./dist/commonjs/index.js",
+  "module": "./dist/esm/index.js",
+  "types": "./dist/commonjs/index.d.ts",
+  "files": [
+    "dist"
+  ],
+  "scripts": {
+    "build": "tshy",
+    "build:docs": "typedoc --hideGenerator src/index.ts",
+    "format": "npm run format:es && npm run format:prettier",
+    "format:es": "npm run lint:es -- --fix",
+    "format:prettier": "npm run prettier -- --write",
+    "lint": "npm run lint:es && npm run lint:ts && npm run lint:prettier",
+    "lint:es": "eslint --ignore-path .gitignore .",
+    "lint:prettier": "npm run prettier -- --check",
+    "lint:ts": "tsc --noEmit",
+    "prepublishOnly": "npm run build",
+    "prettier": "prettier '**/*.{ts,md,json,yml}'",
+    "test": "npm run test:vi && npm run lint",
+    "test:vi": "vitest run"
+  },
+  "prettier": {
+    "proseWrap": "always",
+    "tabWidth": 4
+  },
+  "dependencies": {
+    "iconv-lite": "^0.6.3",
+    "whatwg-encoding": "^3.1.1"
+  },
+  "devDependencies": {
+    "@types/node": "^22.10.2",
+    "@types/whatwg-encoding": "^2.0.3",
+    "@typescript-eslint/eslint-plugin": "^7.16.1",
+    "@typescript-eslint/parser": "^7.16.1",
+    "@vitest/coverage-v8": "^2.0.3",
+    "eslint": "^8.57.1",
+    "eslint-config-prettier": "^9.1.0",
+    "eslint-plugin-n": "^17.15.1",
+    "eslint-plugin-unicorn": "^56.0.1",
+    "prettier": "^3.4.2",
+    "tshy": "^3.0.2",
+    "typedoc": "^0.27.5",
+    "typescript": "^5.7.2",
+    "vitest": "^2.0.2"
+  },
+  "tshy": {
+    "exports": {
+      ".": "./src/index.ts",
+      "./sniffer": "./src/sniffer.ts"
     },
-    "funding": "https://github.com/fb55/encoding-sniffer?sponsor=1",
-    "license": "MIT",
-    "author": "Felix Boehm <me@feedic.com>",
-    "type": "module",
-    "exports": {
-        ".": {
-            "import": {
-                "types": "./dist/esm/index.d.ts",
-                "default": "./dist/esm/index.js"
-            },
-            "require": {
-                "types": "./dist/commonjs/index.d.ts",
-                "default": "./dist/commonjs/index.js"
-            }
-        },
-        "./sniffer": {
-            "import": {
-                "types": "./dist/esm/sniffer.d.ts",
-                "default": "./dist/esm/sniffer.js"
-            },
-            "require": {
-                "types": "./dist/commonjs/sniffer.d.ts",
-                "default": "./dist/commonjs/sniffer.js"
-            }
-        }
-    },
-    "main": "./dist/commonjs/index.js",
-    "module": "./dist/esm/index.js",
-    "types": "./dist/commonjs/index.d.ts",
-    "files": [
-        "dist"
-    ],
-    "scripts": {
-        "build": "tshy",
-        "build:docs": "typedoc --hideGenerator src/index.ts",
-        "format": "npm run format:es && npm run format:prettier",
-        "format:es": "npm run lint:es -- --fix",
-        "format:prettier": "npm run prettier -- --write",
-        "lint": "npm run lint:es && npm run lint:ts && npm run lint:prettier",
-        "lint:es": "eslint --ignore-path .gitignore .",
-        "lint:prettier": "npm run prettier -- --check",
-        "lint:ts": "tsc --noEmit",
-        "prepublishOnly": "npm run build",
-        "prettier": "prettier '**/*.{ts,md,json,yml}'",
-        "test": "npm run test:vi && npm run lint",
-        "test:vi": "vitest run"
-    },
-    "prettier": {
-        "proseWrap": "always",
-        "tabWidth": 4
-    },
-    "dependencies": {
-        "iconv-lite": "^0.6.3",
-        "whatwg-encoding": "^3.1.1"
-    },
-    "devDependencies": {
-        "@types/node": "^22.10.2",
-        "@types/whatwg-encoding": "^2.0.3",
-        "@typescript-eslint/eslint-plugin": "^7.16.1",
-        "@typescript-eslint/parser": "^7.16.1",
-        "@vitest/coverage-v8": "^2.0.3",
-        "eslint": "^8.57.1",
-        "eslint-config-prettier": "^9.1.0",
-<<<<<<< HEAD
-        "eslint-plugin-n": "^17.15.0",
-        "eslint-plugin-unicorn": "^56.0.1",
-        "prettier": "^3.3.3",
-=======
-        "eslint-plugin-n": "^17.15.1",
-        "eslint-plugin-unicorn": "^54.0.0",
-        "prettier": "^3.4.2",
->>>>>>> b065eb4d
-        "tshy": "^3.0.2",
-        "typedoc": "^0.27.5",
-        "typescript": "^5.7.2",
-        "vitest": "^2.0.2"
-    },
-    "tshy": {
-        "exports": {
-            ".": "./src/index.ts",
-            "./sniffer": "./src/sniffer.ts"
-        },
-        "exclude": [
-            "src/**/*.spec.ts"
-        ]
-    }
+    "exclude": [
+      "src/**/*.spec.ts"
+    ]
+  }
 }